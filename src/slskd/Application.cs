﻿// <copyright file="Application.cs" company="slskd Team">
//     Copyright (c) slskd Team. All rights reserved.
//
//     This program is free software: you can redistribute it and/or modify
//     it under the terms of the GNU Affero General Public License as published
//     by the Free Software Foundation, either version 3 of the License, or
//     (at your option) any later version.
//
//     This program is distributed in the hope that it will be useful,
//     but WITHOUT ANY WARRANTY; without even the implied warranty of
//     MERCHANTABILITY or FITNESS FOR A PARTICULAR PURPOSE.  See the
//     GNU Affero General Public License for more details.
//
//     You should have received a copy of the GNU Affero General Public License
//     along with this program.  If not, see https://www.gnu.org/licenses/.
// </copyright>

using Microsoft.Extensions.Options;

namespace slskd
{
    using System;
    using System.Collections.Concurrent;
    using System.Diagnostics;
    using System.IO;
    using System.Linq;
    using System.Net;
    using System.Net.Sockets;
    using System.Reflection;
    using System.Runtime;
    using System.Threading;
    using System.Threading.Tasks;
    using Microsoft.AspNetCore.SignalR;
    using Microsoft.Extensions.Caching.Memory;
    using Microsoft.Extensions.Hosting;
    using Serilog;
    using Serilog.Events;
    using slskd.Configuration;
    using slskd.Core.API;
    using slskd.Integrations.Pushbullet;
    using slskd.Messaging;
    using slskd.Search;
    using slskd.Shares;
    using slskd.Transfers;
    using slskd.Users;
    using Soulseek;
    using Soulseek.Diagnostics;

    public interface IApplication : IHostedService
    {
        public Task CheckVersionAsync();
        public void CollectGarbage();
    }

    public sealed class Application : IApplication
    {
        /// <summary>
        ///     The name of the default user group.
        /// </summary>
        public static readonly string DefaultGroup = "default";

        /// <summary>
        ///     The name of the privileged user group.
        /// </summary>
        public static readonly string PrivilegedGroup = "privileged";

        /// <summary>
        ///     The name of the leecher user group.
        /// </summary>
        public static readonly string LeecherGroup = "leechers";

        public Application(
            OptionsAtStartup optionsAtStartup,
            IOptionsMonitor<Options> optionsMonitor,
            IManagedState<State> state,
            ISoulseekClient soulseekClient,
            IConnectionWatchdog connectionWatchdog,
            ITransferService transferService,
            IBrowseTracker browseTracker,
            IConversationTracker conversationTracker,
            IRoomTracker roomTracker,
            IRoomService roomService,
            IUserService userService,
            IShareService shareService,
            IPushbulletService pushbulletService,
            IHubContext<ApplicationHub> applicationHub,
            IHubContext<LogsHub> logHub)
        {
            OptionsAtStartup = optionsAtStartup;

            OptionsMonitor = optionsMonitor;
            OptionsMonitor.OnChange(async options => await OptionsMonitor_OnChange(options));

            PreviousOptions = OptionsMonitor.CurrentValue;

            State = state;
            State.OnChange(state => State_OnChange(state));

            Shares = shareService;
            Shares.StateMonitor.OnChange(state => ShareState_OnChange(state));

            Transfers = transferService;
            BrowseTracker = browseTracker;
            ConversationTracker = conversationTracker;
            Pushbullet = pushbulletService;

            RoomService = roomService;
            Users = userService;
            ApplicationHub = applicationHub;

            LogHub = logHub;
            Program.LogEmitted += (_, log) => LogHub.EmitLogAsync(log);

            Client = soulseekClient;

            Client.DiagnosticGenerated += Client_DiagnosticGenerated;

            Client.TransferStateChanged += Client_TransferStateChanged;
            Client.TransferProgressUpdated += Client_TransferProgressUpdated;

            Client.BrowseProgressUpdated += Client_BrowseProgressUpdated;
            Client.UserStatusChanged += Client_UserStatusChanged;
            Client.PrivateMessageReceived += Client_PrivateMessageRecieved;

            Client.PrivateRoomMembershipAdded += (e, room) => Log.Information("Added to private room {Room}", room);
            Client.PrivateRoomMembershipRemoved += (e, room) => Log.Information("Removed from private room {Room}", room);
            Client.PrivateRoomModerationAdded += (e, room) => Log.Information("Promoted to moderator in private room {Room}", room);
            Client.PrivateRoomModerationRemoved += (e, room) => Log.Information("Demoted from moderator in private room {Room}", room);

            Client.PublicChatMessageReceived += Client_PublicChatMessageReceived;
            Client.RoomMessageReceived += Client_RoomMessageReceived;
            Client.Disconnected += Client_Disconnected;
            Client.Connected += Client_Connected;
            Client.LoggedIn += Client_LoggedIn;
            Client.StateChanged += Client_StateChanged;
            Client.DistributedNetworkStateChanged += Client_DistributedNetworkStateChanged;
            Client.DownloadDenied += (e, args) => Log.Information("Download of {Filename} from {Username} was denied: {Message}", args.Filename, args.Username, args.Message);
            Client.DownloadFailed += (e, args) => Log.Information("Download of {Filename} from {Username} failed", args.Filename, args.Username);

            ConnectionWatchdog = connectionWatchdog;
        }

        private ISoulseekClient Client { get; set; }
        private IRoomService RoomService { get; set; }
        private IBrowseTracker BrowseTracker { get; set; }
        private IConnectionWatchdog ConnectionWatchdog { get; }
        private IConversationTracker ConversationTracker { get; set; }
        private ILogger Log { get; set; } = Serilog.Log.ForContext<Application>();
        private ConcurrentDictionary<string, ILogger> Loggers { get; } = new ConcurrentDictionary<string, ILogger>();
        private Options Options => OptionsMonitor.CurrentValue;
        private OptionsAtStartup OptionsAtStartup { get; set; }
        private IOptionsMonitor<Options> OptionsMonitor { get; set; }
        private SemaphoreSlim OptionsSyncRoot { get; } = new SemaphoreSlim(1, 1);
        private Options PreviousOptions { get; set; }
        private IPushbulletService Pushbullet { get; }
        private DateTime SharesRefreshStarted { get; set; }
        private IManagedState<State> State { get; }
        private ITransferService Transfers { get; init; }
        private IHubContext<ApplicationHub> ApplicationHub { get; set; }
        private IHubContext<LogsHub> LogHub { get; set; }
        private IUserService Users { get; set; }
        private IShareService Shares { get; set; }
        private IMemoryCache Cache { get; set; } = new MemoryCache(new MemoryCacheOptions());

        public void CollectGarbage()
        {
            var sw = new Stopwatch();

            Log.Debug("Collecting garbage");

            sw.Start();

            GCSettings.LargeObjectHeapCompactionMode = GCLargeObjectHeapCompactionMode.CompactOnce;
#pragma warning disable S1215 // "GC.Collect" should not be called
            GC.Collect(2, GCCollectionMode.Forced, blocking: false, compacting: true);
#pragma warning restore S1215 // "GC.Collect" should not be called

            sw.Stop();

            Log.Debug("Garbage collection completed in {Duration}ms", sw.ElapsedMilliseconds);
        }

        /// <summary>
        ///     Gets the version of the latest application release.
        /// </summary>
        /// <returns>The operation context.</returns>
        public async Task CheckVersionAsync()
        {
            if (Program.IsDevelopment)
            {
                Log.Information("Skipping version check for Development build");
                return;
            }

            if (Program.IsCanary)
            {
                // todo: use the docker hub API to find the latest canary tag
                Log.Information("Skipping version check for Canary build; check for updates manually.");
                return;
            }

            Log.Information("Checking GitHub Releases for latest version");

            try
            {
                var latestVersion = await GitHub.GetLatestReleaseVersion(
                    organization: Program.AppName,
                    repository: Program.AppName,
                    userAgent: $"{Program.AppName} v{Program.FullVersion}");

                if (latestVersion > Version.Parse(Program.SemanticVersion))
                {
                    State.SetValue(state => state with { Version = state.Version with { Latest = latestVersion.ToString(), IsUpdateAvailable = true } });
                    Log.Information("A new version is available! {CurrentVersion} -> {LatestVersion}", Program.SemanticVersion, latestVersion);
                }
                else
                {
                    State.SetValue(state => state with { Version = state.Version with { Latest = Program.SemanticVersion, IsUpdateAvailable = false } });
                    Log.Information("Version {CurrentVersion} is up to date.", Program.SemanticVersion);
                }
            }
            catch (Exception ex)
            {
                Log.Warning("Failed to check version: {Message}", ex.Message);
                throw;
            }
        }

        async Task IHostedService.StartAsync(CancellationToken cancellationToken)
        {
            Log.Information("Configuring client");

            ProxyOptions proxyOptions = default;

            if (OptionsAtStartup.Soulseek.Connection.Proxy.Enabled)
            {
                proxyOptions = new ProxyOptions(
                    address: OptionsAtStartup.Soulseek.Connection.Proxy.Address,
                    port: OptionsAtStartup.Soulseek.Connection.Proxy.Port.Value,
                    username: OptionsAtStartup.Soulseek.Connection.Proxy.Username,
                    password: OptionsAtStartup.Soulseek.Connection.Proxy.Password);
            }

            var connectionOptions = new ConnectionOptions(
                readBufferSize: OptionsAtStartup.Soulseek.Connection.Buffer.Read,
                writeBufferSize: OptionsAtStartup.Soulseek.Connection.Buffer.Write,
                writeQueueSize: OptionsAtStartup.Soulseek.Connection.Buffer.WriteQueue,
                connectTimeout: OptionsAtStartup.Soulseek.Connection.Timeout.Connect,
                inactivityTimeout: OptionsAtStartup.Soulseek.Connection.Timeout.Inactivity,
                proxyOptions: proxyOptions);

            var configureKeepAlive = new Action<Socket>(socket =>
            {
                socket.SetSocketOption(SocketOptionLevel.Socket, SocketOptionName.KeepAlive, true);
                socket.SetSocketOption(SocketOptionLevel.Tcp, SocketOptionName.TcpKeepAliveTime, OptionsAtStartup.Soulseek.Connection.Timeout.Inactivity / 1000);
                socket.SetSocketOption(SocketOptionLevel.Tcp, SocketOptionName.TcpKeepAliveInterval, OptionsAtStartup.Soulseek.Connection.Timeout.Inactivity / 1000);
                socket.SetSocketOption(SocketOptionLevel.Tcp, SocketOptionName.TcpKeepAliveRetryCount, 3);
            });

            var serverOptions = connectionOptions.With(configureSocketAction: configureKeepAlive);
            var distributedOptions = connectionOptions.With(configureSocketAction: configureKeepAlive);

            var transferOptions = connectionOptions.With(
                readBufferSize: OptionsAtStartup.Soulseek.Connection.Buffer.Transfer,
                writeBufferSize: OptionsAtStartup.Soulseek.Connection.Buffer.Transfer);

            var patch = new SoulseekClientOptionsPatch(
                listenPort: OptionsAtStartup.Soulseek.ListenPort,
                enableListener: true,
                userEndPointCache: new UserEndPointCache(),
                distributedChildLimit: OptionsAtStartup.Soulseek.DistributedNetwork.ChildLimit,
                enableDistributedNetwork: !OptionsAtStartup.Soulseek.DistributedNetwork.Disabled,
                acceptDistributedChildren: !OptionsAtStartup.Soulseek.DistributedNetwork.DisableChildren,
                maximumUploadSpeed: OptionsAtStartup.Global.Upload.SpeedLimit,
                maximumDownloadSpeed: OptionsAtStartup.Global.Download.SpeedLimit,
                autoAcknowledgePrivateMessages: false,
                acceptPrivateRoomInvitations: true,
                serverConnectionOptions: serverOptions,
                peerConnectionOptions: connectionOptions,
                transferConnectionOptions: transferOptions,
                distributedConnectionOptions: distributedOptions,
                userInfoResolver: UserInfoResolver,
                browseResponseResolver: BrowseResponseResolver,
                directoryContentsResolver: DirectoryContentsResponseResolver,
                enqueueDownload: (username, endpoint, filename) => Transfers.Uploads.EnqueueAsync(username, filename),
                searchResponseCache: new SearchResponseCache(),
                searchResponseResolver: SearchResponseResolver,
                placeInQueueResolver: PlaceInQueueResolver);

            await Client.ReconfigureOptionsAsync(patch);

            Log.Information("Client configured");
            Log.Information("Listening on port {Port}", OptionsAtStartup.Soulseek.ListenPort);

            if (OptionsAtStartup.Soulseek.Connection.Proxy.Enabled)
            {
                Log.Information($"Using Proxy {OptionsAtStartup.Soulseek.Connection.Proxy.Address}:{OptionsAtStartup.Soulseek.Connection.Proxy.Port}");
            }

            if (!OptionsAtStartup.NoVersionCheck)
            {
                _ = CheckVersionAsync();
            }

            if (OptionsAtStartup.NoShareScan)
            {
                Log.Warning("Not scanning shares; 'no-share-scan' option is enabled.  Search and browse results will remain disabled until a manual scan is completed.");
            }
            else
            {
                _ = Shares.StartScanAsync();
            }

            if (OptionsAtStartup.NoConnect)
            {
                Log.Warning("Not connecting to the Soulseek server; 'no-connect' option is enabled");
            }
            else if (string.IsNullOrEmpty(OptionsAtStartup.Soulseek.Username) || string.IsNullOrEmpty(OptionsAtStartup.Soulseek.Password))
            {
                Log.Warning($"Not connecting to the Soulseek server; username and/or password invalid.  Specify valid credentials and manually connect, or update config and restart.");
            }
            else
            {
                await Client.ConnectAsync(OptionsAtStartup.Soulseek.Username, OptionsAtStartup.Soulseek.Password).ConfigureAwait(false);
            }
        }

        Task IHostedService.StopAsync(CancellationToken cancellationToken)
        {
            Client.Disconnect("Shutting down", new ApplicationShutdownException("Shutting down"));
            Client.Dispose();
            Log.Information("Client stopped");
            return Task.CompletedTask;
        }

        /// <summary>
        ///     Creates and returns an instances of <see cref="BrowseResponse"/> in response to a remote request.
        /// </summary>
        /// <param name="username">The username of the requesting user.</param>
        /// <param name="endpoint">The IP endpoint of the requesting user.</param>
        /// <returns>A Task resolving an IEnumerable of Soulseek.Directory.</returns>
        private async Task<BrowseResponse> BrowseResponseResolver(string username, IPEndPoint endpoint)
        {
            try
            {
                var directories = (await Shares.BrowseAsync())
                    .Select(d => new Soulseek.Directory(d.Name.Replace('/', '\\'), d.Files)); // Soulseek NS requires backslashes

                return new BrowseResponse(directories);
            }
            catch (Exception ex)
            {
                Log.Warning(ex, "Failed to resolve browse response: {Message}", ex.Message);
                throw;
            }
        }

        private void Client_BrowseProgressUpdated(object sender, BrowseProgressUpdatedEventArgs args)
        {
            BrowseTracker.AddOrUpdate(args.Username, args);
        }

        private void Client_Connected(object sender, EventArgs e)
        {
            ConnectionWatchdog.Stop();
            Log.Information("Connected to the Soulseek server");
        }

        private void Client_DiagnosticGenerated(object sender, DiagnosticEventArgs args)
        {
            static LogEventLevel TranslateLogLevel(DiagnosticLevel diagnosticLevel) => diagnosticLevel switch
            {
                DiagnosticLevel.Debug => LogEventLevel.Debug,
                DiagnosticLevel.Info => LogEventLevel.Debug,
                DiagnosticLevel.Warning => LogEventLevel.Warning,
                DiagnosticLevel.None => default,
                _ => default,
            };

            var source = sender.GetType().FullName;

            if (source.EndsWith("DistributedConnectionManager") && !Options.Soulseek.DistributedNetwork.Logging)
            {
                return;
            }

            var logger = Loggers.GetOrAdd(source, Log.ForContext("Context", "Soulseek").ForContext("SubContext", source));

            logger.Write(TranslateLogLevel(args.Level), "{@Message}", args.Message);
        }

        private void Client_Disconnected(object sender, SoulseekClientDisconnectedEventArgs args)
        {
            if (State.CurrentValue.PendingReconnect)
            {
                State.SetValue(state => state with { PendingReconnect = false });
            }

            if (args.Exception is ObjectDisposedException || args.Exception is ApplicationShutdownException)
            {
                Log.Information("Disconnected from the Soulseek server: the client is shutting down");
            }
            else if (args.Exception is IntentionalDisconnectException)
            {
                Log.Information("Disconnected from the Soulseek server: disconnected by the user");
            }
            else if (args.Exception is LoginRejectedException)
            {
                Log.Error("Disconnected from the Soulseek server: invalid username or password");
            }
            else if (args.Exception is KickedFromServerException)
            {
                Log.Error("Disconnected from the Soulseek server: another client logged in using the same username");
            }
            else
            {
                Log.Error("Disconnected from the Soulseek server: {Message}", args.Exception?.Message ?? args.Message);
                ConnectionWatchdog.Start();
            }
        }

        private async Task RefreshUserStatistics(bool force = false)
        {
            if (force || !Cache.TryGetValue(CacheKeys.UserStatisticsToken, out _))
            {
                var stats = await Client.GetUserStatisticsAsync(OptionsAtStartup.Soulseek.Username);
                var privileges = await Client.GetPrivilegesAsync();

                State.SetValue(state => state with
                {
                    User = state.User with
                    {
                        Statistics = stats.ToUserStatisticsState(),
                        Privileges = new UserPrivilegeState()
                        {
                            IsPrivileged = privileges > 0,
                            PrivilegesRemaining = privileges,
                        },
                    },
                });

                Cache.Set(CacheKeys.UserStatisticsToken, true, TimeSpan.FromHours(4));
            }
        }

        private void Client_LoggedIn(object sender, EventArgs e)
        {
            Log.Information("Logged in to the Soulseek server as {Username}", Client.Username);

            // send whatever counts we have currently. we'll probably connect before the cache is primed, so these will be zero
            // initially, but we'll update them when the cache is filled.
            _ = Client.SetSharedCountsAsync(State.CurrentValue.Shares.Directories, State.CurrentValue.Shares.Files);

            // fetch our average upload speed from the server, so we can provide it along with search results
            _ = RefreshUserStatistics(force: true);
        }

        private void Client_PrivateMessageRecieved(object sender, PrivateMessageReceivedEventArgs args)
        {
            ConversationTracker.AddOrUpdate(args.Username, PrivateMessage.FromEventArgs(args));

            if (Options.Integration.Pushbullet.Enabled && !args.Replayed)
            {
                _ = Pushbullet.PushAsync($"Private Message from {args.Username}", args.Username, args.Message);
            }
        }

        private void Client_PublicChatMessageReceived(object sender, PublicChatMessageReceivedEventArgs args)
        {
            Log.Information("[Public Chat/{Room}] [{Username}]: {Message}", args.RoomName, args.Username, args.Message);

            if (Options.Integration.Pushbullet.Enabled && args.Message.Contains(Client.Username))
            {
                _ = Pushbullet.PushAsync($"Room Mention by {args.Username} in {args.RoomName}", args.RoomName, args.Message);
            }
        }

        private void Client_RoomMessageReceived(object sender, RoomMessageReceivedEventArgs args)
        {
            var message = RoomMessage.FromEventArgs(args, DateTime.UtcNow);

            if (Options.Integration.Pushbullet.Enabled && message.Message.Contains(Client.Username))
            {
                _ = Pushbullet.PushAsync($"Room Mention by {message.Username} in {message.RoomName}", message.RoomName, message.Message);
            }
        }

        private void Client_StateChanged(object sender, SoulseekClientStateChangedEventArgs e)
        {
            State.SetValue(state => state with
            {
                Server = state.Server with
                {
                    Address = Client.Address,
                    IPEndPoint = Client.IPEndPoint,
                    State = Client.State,
                },
                User = state.User with
                {
                    Username = Client.Username,
                },
            });
        }

        private void Client_DistributedNetworkStateChanged(object sender, DistributedNetworkInfo e)
        {
            State.SetValue(state => state with
            {
                DistributedNetwork = new DistributedNetworkState()
                {
                    BranchLevel = e.BranchLevel,
                    BranchRoot = e.BranchRoot,
                    CanAcceptChildren = e.CanAcceptChildren,
                    ChildLimit = e.ChildLimit,
                    Children = e.Children.Select(c => c.Username).ToList().AsReadOnly(),
                    HasParent = e.HasParent,
                    IsBranchRoot = e.IsBranchRoot,
                    Parent = e.Parent.Username,
                },
            });
        }

        private void Client_TransferProgressUpdated(object sender, TransferProgressUpdatedEventArgs args)
        {
            // no-op. this is really verbose, use for troubleshooting.
        }

        private void Client_TransferStateChanged(object sender, TransferStateChangedEventArgs args)
        {
            var xfer = args.Transfer;
            var direction = xfer.Direction.ToString().ToUpper();
            var user = xfer.Username;
            var file = Path.GetFileName(xfer.Filename);
            var oldState = args.PreviousState;
            var state = xfer.State;

            var completed = xfer.State.HasFlag(TransferStates.Completed);

            Log.Information($"[{direction}] [{user}/{file}] {oldState} => {state}{(completed ? $" ({xfer.BytesTransferred}/{xfer.Size} = {xfer.PercentComplete}%) @ {xfer.AverageSpeed.SizeSuffix()}/s" : string.Empty)}");

            if (xfer.Direction == TransferDirection.Upload && xfer.State.HasFlag(TransferStates.Completed | TransferStates.Succeeded))
            {
                try
                {
                    _ = Client.SendUploadSpeedAsync((int)args.Transfer.AverageSpeed);
                }
                catch (Exception ex)
                {
                    Log.Error(ex, "Failed to report upload speed");
                }
            }
        }

        private void Client_UserStatusChanged(object sender, UserStatus args)
        {
        }

        private Task<int?> PlaceInQueueResolver(string username, IPEndPoint endpoint, string filename)
        {
            try
            {
                var place = Transfers.Uploads.Queue.EstimatePosition(username, filename);
                return Task.FromResult((int?)place);
            }
            catch (Exception ex)
            {
                Log.Warning(ex, "Failed to estimate place in queue for {Filename} requested by {Username}", filename, username);
                throw;
            }
        }

        /// <summary>
        ///     Creates and returns a <see cref="Soulseek.Directory"/> in response to a remote request.
        /// </summary>
        /// <param name="username">The username of the requesting user.</param>
        /// <param name="endpoint">The IP endpoint of the requesting user.</param>
        /// <param name="token">The unique token for the request, supplied by the requesting user.</param>
        /// <param name="directory">The requested directory.</param>
        /// <returns>A Task resolving an instance of Soulseek.Directory containing the contents of the requested directory.</returns>
        private async Task<Soulseek.Directory> DirectoryContentsResponseResolver(string username, IPEndPoint endpoint, int token, string directory)
        {
            try
            {
                var dir = await Shares.ListDirectoryAsync(directory);
                return dir;
            }
            catch (Exception ex)
            {
                Log.Warning(ex, "Failed to resolve directory contents: {Message}", ex.Message);
                throw;
            }
        }

<<<<<<< HEAD
=======
        /// <summary>
        ///     Invoked upon a remote request to download a file.
        /// </summary>
        /// <param name="username">The username of the requesting user.</param>
        /// <param name="endpoint">The IP endpoint of the requesting user.</param>
        /// <param name="filename">The filename of the requested file.</param>
        /// <param name="tracker">(for example purposes) the ITransferTracker used to track progress.</param>
        /// <returns>A Task representing the asynchronous operation.</returns>
        /// <exception cref="DownloadEnqueueException">
        ///     Thrown when the download is rejected. The Exception message will be passed to the remote user.
        /// </exception>
        /// <exception cref="Exception">
        ///     Thrown on any other Exception other than a rejection. A generic message will be passed to the remote user for
        ///     security reasons.
        /// </exception>
        private async Task EnqueueDownloadAction(string username, IPEndPoint endpoint, string filename, ITransferTracker tracker)
        {
            // remote clients might sometimes re-request downloads to check the status. don't try to add the download again
            // if it is already tracked.
            if (tracker.Contains(TransferDirection.Upload, username, filename))
            {
                return;
            }

            try
            {
                _ = endpoint;
                string localFilename;
                FileInfo fileInfo = default;

                Log.Information("[{Context}] {Username} requested {Filename}]", "UPLOAD REQUESTED", username, filename);

                try
                {
                    localFilename = (await Shares.ResolveFilenameAsync(filename)).ToLocalOSPath();

                    fileInfo = new FileInfo(localFilename);

                    if (!fileInfo.Exists)
                    {
                        throw new NotFoundException();
                    }
                }
                catch (NotFoundException)
                {
                    Log.Information("[{Context}] {Filename} for {Username}: file not found", "UPLOAD REJECTED", username, filename);
                    throw new DownloadEnqueueException($"File not shared.");
                }

                // create a new cancellation token source so that we can cancel the upload from the UI.
                var cts = new CancellationTokenSource();
                var topts = new TransferOptions(
                    stateChanged: (e) =>
                    {
                        tracker.AddOrUpdate(e.Transfer, cts);

                        if (e.Transfer.State.HasFlag(TransferStates.Queued))
                        {
                            Transfers.Uploads.Queue.Enqueue(e.Transfer);
                        }
                    },
                    progressUpdated: (e) => tracker.AddOrUpdate(e.Transfer, cts),
                    governor: (tx, req, ct) => Transfers.Uploads.Governor.GetBytesAsync(tx, req, ct),
                    reporter: (tx, att, grant, act) => Transfers.Uploads.Governor.ReturnBytes(tx, att, grant, act),
                    slotAwaiter: (tx, ct) => Transfers.Uploads.Queue.AwaitStartAsync(tx),
                    slotReleased: (tx) => Transfers.Uploads.Queue.Complete(tx));

                // accept all download requests, and begin the upload immediately. normally there would be an internal queue, and
                // uploads would be handled separately.
                _ = Task.Run(async () =>
                {
                    // users with uploads must be watched so that we can keep informed of their
                    // online status, privileges, and statistics.  this is so that we can accurately
                    // determine their effective group.
                    if (!Users.IsWatched(username))
                    {
                        await Users.WatchAsync(username);
                    }

                    using var stream = new FileStream(fileInfo.FullName, FileMode.Open, FileAccess.Read);
                    await Client.UploadAsync(username, filename, fileInfo.FullName, options: topts, cancellationToken: cts.Token);
                }).ContinueWith(t =>
                {
                    Log.Information("[{Context}] {Filename} for {Username}: {Message}", "UPLOAD FAILED", username, filename, t.Exception?.Message);
                }, TaskContinuationOptions.NotOnRanToCompletion); // fire and forget
            }
            catch (Exception ex)
            {
                Log.Warning(ex, "Failed to enqueue upload: {Message}", ex.Message);
                throw;
            }
        }

>>>>>>> 001a7c0f
        private async Task OptionsMonitor_OnChange(Options newOptions)
        {
            // this code is known to fire more than once per update. i'm not sure whether these might be executed concurrently.
            // lock to be safe, because we need to accurately track the last value of Options for diffing purposes. threading
            // shenanigans here could lead to missed updates.
            await OptionsSyncRoot.WaitAsync();

            try
            {
                var pendingRestart = false;
                var pendingReconnect = false;
                var soulseekRequiresReconnect = false;

                var diff = PreviousOptions.DiffWith(newOptions);

                // don't react to duplicate/no-change events https://github.com/slskd/slskd/issues/126
                if (!diff.Any())
                {
                    return;
                }

                foreach (var (property, fqn, left, right) in diff)
                {
                    static bool HasAttribute<T>(PropertyInfo property) => property.CustomAttributes.Any(a => a.AttributeType == typeof(T));

                    var requiresRestart = HasAttribute<RequiresRestartAttribute>(property);
                    var requiresReconnect = HasAttribute<RequiresReconnectAttribute>(property);

                    Log.Debug($"{fqn} changed from '{left.ToJson() ?? "<null>"}' to '{right.ToJson() ?? "<null>"}'{(requiresRestart ? ". Restart required to take effect." : string.Empty)}{(requiresReconnect ? "; Reconnect required to take effect." : string.Empty)}");

                    pendingRestart |= requiresRestart;
                    pendingReconnect |= requiresReconnect;
                }

                if (PreviousOptions.Directories.Shared.Except(newOptions.Directories.Shared).Any()
                    || newOptions.Directories.Shared.Except(PreviousOptions.Directories.Shared).Any())
                {
                    State.SetValue(state => state with { Shares = state.Shares with { ScanPending = true } });
                    Log.Information("Shared directory configuration changed.  Shares must be re-scanned for changes to take effect.");
                }

                if (PreviousOptions.Filters.Share.Except(newOptions.Filters.Share).Any()
                    || newOptions.Filters.Share.Except(PreviousOptions.Filters.Share).Any())
                {
                    State.SetValue(state => state with { Shares = state.Shares with { ScanPending = true } });
                    Log.Information("File filter configuration changed.  Shares must be re-scanned for changes to take effect.");
                }

                if (PreviousOptions.Rooms.Except(newOptions.Rooms).Any()
                    || newOptions.Rooms.Except(PreviousOptions.Rooms).Any())
                {
                    Log.Information("Room configuration changed.  Joining any newly added rooms.");
                    _ = RoomService.TryJoinAsync(newOptions.Rooms);
                }

                // determine whether any Soulseek options changed. if so, we need to construct a patch and invoke ReconfigureOptionsAsync().
                var slskDiff = PreviousOptions.Soulseek.DiffWith(newOptions.Soulseek);
                var globalDiff = PreviousOptions.Global.DiffWith(newOptions.Global);

                if (slskDiff.Any() || globalDiff.Any())
                {
                    var old = PreviousOptions.Soulseek;
                    var update = newOptions.Soulseek;

                    Log.Debug("Soulseek options changed from {Previous} to {Current}", old.ToJson(), update.ToJson());

                    // determine whether any Connection options changed. if so, replace the whole object. Soulseek.NET doesn't
                    // offer a way to patch parts of connection options. the updates only affect new connections, so a partial
                    // patch doesn't make a lot of sense anyway.
                    var connectionDiff = old.Connection.DiffWith(update.Connection);

                    ConnectionOptions connectionPatch = null;
                    ConnectionOptions serverPatch = null;
                    ConnectionOptions distributedPatch = null;
                    ConnectionOptions transferPatch = null;

                    if (connectionDiff.Any())
                    {
                        var connection = update.Connection;

                        ProxyOptions proxyPatch = null;

                        if (connection.Proxy.Enabled)
                        {
                            proxyPatch = new ProxyOptions(
                                address: connection.Proxy.Address,
                                port: connection.Proxy.Port.Value,
                                username: connection.Proxy.Username,
                                password: connection.Proxy.Password);
                        }

                        connectionPatch = new ConnectionOptions(
                            readBufferSize: connection.Buffer.Read,
                            writeBufferSize: connection.Buffer.Write,
                            writeQueueSize: connection.Buffer.WriteQueue,
                            connectTimeout: connection.Timeout.Connect,
                            inactivityTimeout: connection.Timeout.Inactivity,
                            proxyOptions: proxyPatch);

                        var configureKeepAlive = new Action<Socket>(socket =>
                        {
                            socket.SetSocketOption(SocketOptionLevel.Socket, SocketOptionName.KeepAlive, true);
                            socket.SetSocketOption(SocketOptionLevel.Tcp, SocketOptionName.TcpKeepAliveTime, connection.Timeout.Inactivity / 1000);
                            socket.SetSocketOption(SocketOptionLevel.Tcp, SocketOptionName.TcpKeepAliveInterval, connection.Timeout.Inactivity / 1000);
                            socket.SetSocketOption(SocketOptionLevel.Tcp, SocketOptionName.TcpKeepAliveRetryCount, 3);
                        });

                        serverPatch = connectionPatch.With(configureSocketAction: configureKeepAlive);
                        distributedPatch = connectionPatch.With(configureSocketAction: configureKeepAlive);

                        transferPatch = connectionPatch.With(
                            readBufferSize: OptionsAtStartup.Soulseek.Connection.Buffer.Transfer,
                            writeBufferSize: OptionsAtStartup.Soulseek.Connection.Buffer.Transfer);
                    }

                    var patch = new SoulseekClientOptionsPatch(
                        listenPort: old.ListenPort == update.ListenPort ? null : update.ListenPort,
                        enableDistributedNetwork: old.DistributedNetwork.Disabled == update.DistributedNetwork.Disabled ? null : !update.DistributedNetwork.Disabled,
                        distributedChildLimit: old.DistributedNetwork.ChildLimit == update.DistributedNetwork.ChildLimit ? null : update.DistributedNetwork.ChildLimit,
                        acceptDistributedChildren: old.DistributedNetwork.DisableChildren == update.DistributedNetwork.DisableChildren ? null : !update.DistributedNetwork.DisableChildren,
                        maximumUploadSpeed: newOptions.Global.Upload.SpeedLimit,
                        maximumDownloadSpeed: newOptions.Global.Download.SpeedLimit,
                        serverConnectionOptions: serverPatch,
                        peerConnectionOptions: connectionPatch,
                        transferConnectionOptions: transferPatch,
                        incomingConnectionOptions: connectionPatch,
                        distributedConnectionOptions: distributedPatch);

                    soulseekRequiresReconnect = await Client.ReconfigureOptionsAsync(patch);
                }

                // require a reconnect if the client is connected and any options marked [RequiresReconnect] changed, OR if the
                // call to reconfigure the client requires a reconnect
                if ((Client.State.HasFlag(SoulseekClientStates.Connected) && pendingReconnect) || soulseekRequiresReconnect)
                {
                    State.SetValue(state => state with { PendingReconnect = true });
                    Log.Information("One or more updated Soulseek options requires the client to be disconnected, then reconnected to the network to take effect.");
                }

                if (pendingRestart)
                {
                    State.SetValue(state => state with { PendingRestart = true });
                    Log.Information("One or more updated options requires an application restart to take effect.");
                }

                PreviousOptions = newOptions;
                _ = ApplicationHub.BroadcastOptionsAsync(newOptions);

                Log.Information("Options updated successfully.");
            }
            catch (Exception ex)
            {
                Log.Error(ex, "Failed to apply option update: {Message}", ex.Message);
            }
            finally
            {
                OptionsSyncRoot.Release();
            }
        }

        /// <summary>
        ///     Creates and returns a <see cref="Response"/> in response to the given <paramref name="query"/>.
        /// </summary>
        /// <param name="username">The username of the requesting user.</param>
        /// <param name="token">The search token.</param>
        /// <param name="query">The search query.</param>
        /// <returns>A Task resolving a SearchResponse, or null.</returns>
        private async Task<SearchResponse> SearchResponseResolver(string username, int token, SearchQuery query)
        {
            // some bots and perhaps users search for very short terms. only respond to queries >= 3 characters. sorry, U2 fans.
            if (query.Query.Length < 3)
            {
                return null;
            }

            try
            {
                var results = await Shares.SearchAsync(query);

                if (results.Any())
                {
                    // make sure our average speed (as reported by the server) is reasonably up to date
                    await RefreshUserStatistics();

                    var forecastedPosition = Transfers.Uploads.Queue.ForecastPosition(username);

                    Log.Information("[{Context}]: Sending {Count} records to {Username} for query '{Query}'", "SEARCH RESULT SENT", results.Count(), username, query.SearchText);

                    return new SearchResponse(
                        Client.Username,
                        token,
                        uploadSpeed: State.CurrentValue.User.Statistics.AverageSpeed,
                        freeUploadSlots: forecastedPosition == 0 ? 1 : 0,
                        queueLength: forecastedPosition,
                        fileList: results);
                }

                // if no results, either return null or an instance of SearchResponse with a fileList of length 0 in either case, no
                // response will be sent to the requestor.
                return null;
            }
            catch (Exception ex)
            {
                Log.Warning(ex, "Failed to resolve search response: {Message}", ex.Message);
                throw;
            }
        }

        private void ShareState_OnChange((ShareState Previous, ShareState Current) state)
        {
            var (previous, current) = state;

            if (!previous.Scanning && current.Scanning)
            {
                SharesRefreshStarted = DateTime.UtcNow;

                State.SetValue(s => s with { Shares = current });
                Log.Information("Scanning shares");
            }

            var lastProgress = Math.Round(previous.ScanProgress * 100);
            var currentProgress = Math.Round(current.ScanProgress * 100);

            if (lastProgress != currentProgress && Math.Round(currentProgress, 0) % 10 == 0)
            {
                State.SetValue(s => s with { Shares = current });
                Log.Information("Scanned {Percent}% of shared directories.  Found {Files} files so far.", currentProgress, current.Files);
            }

            if (previous.Scanning && !current.Scanning)
            {
                State.SetValue(s => s with { Shares = current });

                if (current.Faulted)
                {
                    Log.Error("Failed to scan shares.");
                }
                else
                {
                    State.SetValue(state => state with { Shares = state.Shares with { ScanPending = false } });
                    Log.Information("Shares scanned successfully. Found {Directories} directories and {Files} files in {Duration}ms", current.Directories, current.Files, (DateTime.UtcNow - SharesRefreshStarted).TotalMilliseconds);

                    SharesRefreshStarted = default;

                    if (Client.State.HasFlag(SoulseekClientStates.Connected | SoulseekClientStates.LoggedIn))
                    {
                        _ = Task.Run(async () =>
                        {
                            await Client.SetSharedCountsAsync(State.CurrentValue.Shares.Directories, State.CurrentValue.Shares.Files);
                            await RefreshUserStatistics(force: true);
                        });
                    }
                }
            }
        }

        private void State_OnChange((State Previous, State Current) state)
        {
            _ = ApplicationHub.BroadcastStateAsync(state.Current);
        }

        /// <summary>
        ///     Creates and returns a <see cref="UserInfo"/> object in response to a remote request.
        /// </summary>
        /// <param name="username">The username of the requesting user.</param>
        /// <param name="endpoint">The IP endpoint of the requesting user.</param>
        /// <returns>A Task resolving the UserInfo instance.</returns>
        private Task<UserInfo> UserInfoResolver(string username, IPEndPoint endpoint)
        {
            try
            {
                var info = new UserInfo(
                    description: Options.Soulseek.Description,
                    uploadSlots: 1,
                    queueLength: 0,
                    hasFreeUploadSlot: false);

                return Task.FromResult(info);
            }
            catch (Exception ex)
            {
                Log.Warning(ex, "Failed to resolve user info: {Message}", ex.Message);
                throw;
            }
        }
    }
}<|MERGE_RESOLUTION|>--- conflicted
+++ resolved
@@ -591,102 +591,6 @@
             }
         }
 
-<<<<<<< HEAD
-=======
-        /// <summary>
-        ///     Invoked upon a remote request to download a file.
-        /// </summary>
-        /// <param name="username">The username of the requesting user.</param>
-        /// <param name="endpoint">The IP endpoint of the requesting user.</param>
-        /// <param name="filename">The filename of the requested file.</param>
-        /// <param name="tracker">(for example purposes) the ITransferTracker used to track progress.</param>
-        /// <returns>A Task representing the asynchronous operation.</returns>
-        /// <exception cref="DownloadEnqueueException">
-        ///     Thrown when the download is rejected. The Exception message will be passed to the remote user.
-        /// </exception>
-        /// <exception cref="Exception">
-        ///     Thrown on any other Exception other than a rejection. A generic message will be passed to the remote user for
-        ///     security reasons.
-        /// </exception>
-        private async Task EnqueueDownloadAction(string username, IPEndPoint endpoint, string filename, ITransferTracker tracker)
-        {
-            // remote clients might sometimes re-request downloads to check the status. don't try to add the download again
-            // if it is already tracked.
-            if (tracker.Contains(TransferDirection.Upload, username, filename))
-            {
-                return;
-            }
-
-            try
-            {
-                _ = endpoint;
-                string localFilename;
-                FileInfo fileInfo = default;
-
-                Log.Information("[{Context}] {Username} requested {Filename}]", "UPLOAD REQUESTED", username, filename);
-
-                try
-                {
-                    localFilename = (await Shares.ResolveFilenameAsync(filename)).ToLocalOSPath();
-
-                    fileInfo = new FileInfo(localFilename);
-
-                    if (!fileInfo.Exists)
-                    {
-                        throw new NotFoundException();
-                    }
-                }
-                catch (NotFoundException)
-                {
-                    Log.Information("[{Context}] {Filename} for {Username}: file not found", "UPLOAD REJECTED", username, filename);
-                    throw new DownloadEnqueueException($"File not shared.");
-                }
-
-                // create a new cancellation token source so that we can cancel the upload from the UI.
-                var cts = new CancellationTokenSource();
-                var topts = new TransferOptions(
-                    stateChanged: (e) =>
-                    {
-                        tracker.AddOrUpdate(e.Transfer, cts);
-
-                        if (e.Transfer.State.HasFlag(TransferStates.Queued))
-                        {
-                            Transfers.Uploads.Queue.Enqueue(e.Transfer);
-                        }
-                    },
-                    progressUpdated: (e) => tracker.AddOrUpdate(e.Transfer, cts),
-                    governor: (tx, req, ct) => Transfers.Uploads.Governor.GetBytesAsync(tx, req, ct),
-                    reporter: (tx, att, grant, act) => Transfers.Uploads.Governor.ReturnBytes(tx, att, grant, act),
-                    slotAwaiter: (tx, ct) => Transfers.Uploads.Queue.AwaitStartAsync(tx),
-                    slotReleased: (tx) => Transfers.Uploads.Queue.Complete(tx));
-
-                // accept all download requests, and begin the upload immediately. normally there would be an internal queue, and
-                // uploads would be handled separately.
-                _ = Task.Run(async () =>
-                {
-                    // users with uploads must be watched so that we can keep informed of their
-                    // online status, privileges, and statistics.  this is so that we can accurately
-                    // determine their effective group.
-                    if (!Users.IsWatched(username))
-                    {
-                        await Users.WatchAsync(username);
-                    }
-
-                    using var stream = new FileStream(fileInfo.FullName, FileMode.Open, FileAccess.Read);
-                    await Client.UploadAsync(username, filename, fileInfo.FullName, options: topts, cancellationToken: cts.Token);
-                }).ContinueWith(t =>
-                {
-                    Log.Information("[{Context}] {Filename} for {Username}: {Message}", "UPLOAD FAILED", username, filename, t.Exception?.Message);
-                }, TaskContinuationOptions.NotOnRanToCompletion); // fire and forget
-            }
-            catch (Exception ex)
-            {
-                Log.Warning(ex, "Failed to enqueue upload: {Message}", ex.Message);
-                throw;
-            }
-        }
-
->>>>>>> 001a7c0f
         private async Task OptionsMonitor_OnChange(Options newOptions)
         {
             // this code is known to fire more than once per update. i'm not sure whether these might be executed concurrently.

import {
  JsonHubProtocol,
  HubConnectionBuilder,
  LogLevel
} from '@microsoft/signalr'

import { hubBaseUrl } from '../config';
import * as session from '../lib/session';

export const createHubConnection = ({ url }) => 
  new HubConnectionBuilder()
    .withUrl(url, {
        withCredentials: true,
        accessTokenFactory: session.isPassthroughEnabled() ? undefined : session.getToken
    })
    .withAutomaticReconnect([0, 100, 250, 500, 1000, 2000, 3000, 5000, 5000, 5000, 5000, 5000])
    .withHubProtocol(new JsonHubProtocol())
    .configureLogging(LogLevel.Warning)
    .build();

export const createApplicationHubConnection = () => createHubConnection({ url: `${hubBaseUrl}/application` });

<<<<<<< HEAD
export const createLogsHubConnection = () => createHubConnection({ url: `${rootUrl}hub/logs` });

export const createSearchLogHubConnection = () => createHubConnection({ url: `${rootUrl}hub/search` });
=======
export const createLogsHubConnection = () => createHubConnection({ url: `${hubBaseUrl}/logs` });
>>>>>>> b8f0e6f2
<|MERGE_RESOLUTION|>--- conflicted
+++ resolved
@@ -20,10 +20,4 @@
 
 export const createApplicationHubConnection = () => createHubConnection({ url: `${hubBaseUrl}/application` });
 
-<<<<<<< HEAD
-export const createLogsHubConnection = () => createHubConnection({ url: `${rootUrl}hub/logs` });
-
-export const createSearchLogHubConnection = () => createHubConnection({ url: `${rootUrl}hub/search` });
-=======
-export const createLogsHubConnection = () => createHubConnection({ url: `${hubBaseUrl}/logs` });
->>>>>>> b8f0e6f2
+export const createLogsHubConnection = () => createHubConnection({ url: `${hubBaseUrl}/logs` });